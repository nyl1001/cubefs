# ChubaoFS

[![Build Status](https://travis-ci.org/chubaofs/chubaofs.svg?branch=master)](https://travis-ci.org/chubaofs/chubaofs)
[![LICENSE](https://img.shields.io/github/license/chubaofs/chubaofs.svg)](https://github.com/chubaofs/chubaofs/blob/master/LICENSE)
[![Language](https://img.shields.io/badge/Language-Go-blue.svg)](https://golang.org/)
[![Go Report Card](https://goreportcard.com/badge/github.com/chubaofs/chubaofs)](https://goreportcard.com/report/github.com/chubaofs/chubaofs)
[![Docs](https://readthedocs.org/projects/chubaofs/badge/?version=latest)](https://chubaofs.readthedocs.io/en/latest/?badge=latest)
[![FOSSA Status](https://app.fossa.io/api/projects/git%2Bgithub.com%2Fchubaofs%2Fcfs.svg?type=shield)](https://app.fossa.io/projects/git%2Bgithub.com%2Fchubaofs%2Fcfs?ref=badge_shield)
[![CII Best Practices](https://bestpractices.coreinfrastructure.org/projects/2761/badge)](https://bestpractices.coreinfrastructure.org/projects/2761)

<img src="https://user-images.githubusercontent.com/47099843/55525970-bf53d880-56c5-11e9-8c28-55d208859824.png" width="400" height="293" />

## Overview

ChubaoFS (储宝文件系统 in Chinese) is a distributed file system and object storage service for cloud native applications. It is hosted by the [Cloud Native Computing Foundation](https://cncf.io) (CNCF) as a [sandbox](https://www.cncf.io/sandbox-projects/) project.

ChubaoFS has been commonly used as the underlying storage infrastructure for online applications, database or data processing services and machine learning jobs orchestrated by Kubernetes. 
An advantage of doing so is to separate storage from compute - one can scale up or down based on the workload and independent of the other, providing total flexibility in matching resources to the actual storage and compute capacity required at any given time.


Some key features of ChubaoFS include:

- Scale-out metadata management

- Strong replication consistency

- Specific performance optimizations for large/small files and sequential/random writes

- Multi-tenancy

- POSIX-compatible and mountable

- S3-compatible object storage interface

<<<<<<< HEAD
=======
ChubaoFS is currently a [CNCF Sandbox Project](https://www.cncf.io/sandbox-projects/). And we are committed to making it better and more mature. Please stay tuned. 

>>>>>>> c2b22796

## Document

https://chubaofs.readthedocs.io/en/latest/

https://chubaofs.readthedocs.io/zh_CN/latest/

## Build


```
$ git clone http://github.com/chubaofs/chubaofs.git
$ cd chubaofs
$ make
```

If the build succeeds, `cfs-server` and `cfs-client` can be found in `build/bin`

## Docker

A helper tool called `run_docker.sh` (under the `docker` directory) has been provided to run ChubaoFS with [docker-compose](https://docs.docker.com/compose/).


```
$ docker/run_docker.sh -r -d /data/disk
```

Note that **/data/disk** can be any directory but please make sure it has at least 10G available space. 


To check the mount status, use the `mount` command in the client docker shell:

```
$ mount | grep chubaofs
```


To view grafana monitor metrics, open http://127.0.0.1:3000 in browser and login with `admin/123456`.
 
To run server and client separately, use the following commands:

```
$ docker/run_docker.sh -b
$ docker/run_docker.sh -s -d /data/disk
$ docker/run_docker.sh -c
$ docker/run_docker.sh -m
```

For more usage:

```
$ docker/run_docker.sh -h
```

## License

ChubaoFS is licensed under the [Apache License, Version 2.0](http://www.apache.org/licenses/LICENSE-2.0).
For detail see [LICENSE](LICENSE) and [NOTICE](NOTICE).

[![FOSSA Status](https://app.fossa.io/api/projects/git%2Bgithub.com%2Fchubaofs%2Fcfs.svg?type=large)](https://app.fossa.io/projects/git%2Bgithub.com%2Fchubaofs%2Fcfs?ref=badge_large)

## Reference

Haifeng Liu, et al., CFS: A Distributed File System for Large Scale Container Platforms. SIGMOD‘19, June 30-July 5, 2019, Amsterdam, Netherlands. 

For more information, please refer to https://dl.acm.org/citation.cfm?doid=3299869.3314046 and https://arxiv.org/abs/1911.03001

## Community

- Twitter: [@ChubaoFS](https://twitter.com/ChubaoFS)
- Mailing list: should use chubaofs-users@groups.io
- Slack: [chubaofs.slack.com](https://chubaofs.slack.com/)<|MERGE_RESOLUTION|>--- conflicted
+++ resolved
@@ -32,11 +32,8 @@
 
 - S3-compatible object storage interface
 
-<<<<<<< HEAD
-=======
-ChubaoFS is currently a [CNCF Sandbox Project](https://www.cncf.io/sandbox-projects/). And we are committed to making it better and more mature. Please stay tuned. 
 
->>>>>>> c2b22796
+We are committed to making ChubaoFS better and more mature. Please stay tuned. 
 
 ## Document
 
