// Copyright 2018 The CFS Authors.
//
// Licensed under the Apache License, Version 2.0 (the "License");
// you may not use this file except in compliance with the License.
// You may obtain a copy of the License at
//
//     http://www.apache.org/licenses/LICENSE-2.0
//
// Unless required by applicable law or agreed to in writing, software
// distributed under the License is distributed on an "AS IS" BASIS,
// WITHOUT WARRANTIES OR CONDITIONS OF ANY KIND, either express or
// implied. See the License for the specific language governing
// permissions and limitations under the License.

package master

import (
	"encoding/json"
	"fmt"
	"github.com/juju/errors"
	"github.com/tiglabs/containerfs/proto"
	"github.com/tiglabs/containerfs/util"
	"github.com/tiglabs/containerfs/util/log"
	"math"
	"strings"
	"sync"
	"time"
)

// DataPartition represents the structure of storing the file contents.
type DataPartition struct {
	PartitionID      uint64
	LastLoadTime     int64
	ReplicaNum       uint8
	Status           int8
	isRecover        bool
	Replicas         []*DataReplica

	Hosts []string  // host addresses
	Peers []proto.Peer
	sync.RWMutex
<<<<<<< HEAD
	total           uint64
	used            uint64
	MissNodes       map[string]int64
	VolName         string
	VolID           uint64
	modifyTime      int64
	createTime      int64
	RandomWrite     bool
	FileInCoreMap   map[string]*FileInCore
	FileMissReplica map[string]int64
=======
	total         uint64
	used          uint64
	MissingNodes  map[string]int64
	VolName       string
	VolID         uint64
	modifyTime    int64
	createTime    int64
	RandomWrite   bool
	FileInCoreMap map[string]*FileInCore
>>>>>>> 94ca6a64
}

func newDataPartition(ID uint64, replicaNum uint8, volName string, volID uint64, randomWrite bool) (partition *DataPartition) {
	partition = new(DataPartition)
	partition.ReplicaNum = replicaNum
	partition.PartitionID = ID
	partition.Hosts = make([]string, 0)
	partition.Peers = make([]proto.Peer, 0)
	partition.Replicas = make([]*DataReplica, 0)
	partition.FileInCoreMap = make(map[string]*FileInCore, 0)
<<<<<<< HEAD
	partition.FileMissReplica = make(map[string]int64)
	partition.MissNodes = make(map[string]int64)
=======
	partition.MissingNodes = make(map[string]int64)
>>>>>>> 94ca6a64
	partition.Status = proto.ReadOnly
	partition.VolName = volName
	partition.VolID = volID
	partition.modifyTime = time.Now().Unix()
	partition.createTime = time.Now().Unix()
	partition.RandomWrite = randomWrite
	return
}

func (partition *DataPartition) addMember(replica *DataReplica) {
	for _, r := range partition.Replicas {
		if replica.Addr == r.Addr {
			return
		}
	}
	partition.Replicas = append(partition.Replicas, replica)
}

func (partition *DataPartition) generateCreateTasks(dataPartitionSize uint64) (tasks []*proto.AdminTask) {
	tasks = make([]*proto.AdminTask, 0)
	for _, addr := range partition.Hosts {
		tasks = append(tasks, partition.generateCreateTask(addr, dataPartitionSize))
	}
	return
}

func (partition *DataPartition) generateCreateTask(addr string, dataPartitionSize uint64) (task *proto.AdminTask) {

	task = proto.NewAdminTask(proto.OpCreateDataPartition, addr, newCreateDataPartitionRequest(
		partition.VolName, partition.PartitionID, partition.RandomWrite, partition.Peers, int(dataPartitionSize)))
	partition.resetTaskID(task)
	return
}

func (partition *DataPartition) generateDeleteTask(addr string) (task *proto.AdminTask) {
	task = proto.NewAdminTask(proto.OpDeleteDataPartition, addr, newDeleteDataPartitionRequest(partition.PartitionID))
	partition.resetTaskID(task)
	return
}

func (partition *DataPartition) generateOfflineTask(removePeer proto.Peer, addPeer proto.Peer) (task *proto.AdminTask, err error) {
	if !partition.RandomWrite {
		return partition.generateDeleteTask(removePeer.Addr), nil
	}
	leaderAddr := partition.getLeaderAddr()
	if leaderAddr == "" {
		err = noLeaderErr
		return
	}
	task = proto.NewAdminTask(proto.OpOfflineDataPartition, leaderAddr, newOfflineDataPartitionRequest(partition.PartitionID, removePeer, addPeer))
	partition.resetTaskID(task)
	return
}

func (partition *DataPartition) resetTaskID(t *proto.AdminTask) {
	t.ID = fmt.Sprintf("%v_DataPartitionID[%v]", t.ID, partition.PartitionID)
}

// Check if there is a replica missing or not.
func (partition *DataPartition) hasMissingOneReplica(replicaNum int) (err error) {
	hostNum := len(partition.Hosts)
	if hostNum <= replicaNum - 1 {
		log.LogError(fmt.Sprintf("action[%v],partitionID:%v,err:%v",
			"hasMissingOneReplica", partition.PartitionID, hasOneMissingReplicaErr))
		err = hasOneMissingReplicaErr
	}
	return
}

// TODO liveReplicas and otherLiveReplicas can be put into the same loop
func (partition *DataPartition) canBeOffLine(offlineAddr string) (err error) {
	msg := fmt.Sprintf("action[canOffLine],partitionID:%v  RocksDBHost:%v  offLine:%v ",
		partition.PartitionID, partition.Hosts, offlineAddr)
	liveReplicas := partition.getLiveReplicas(defaultDataPartitionTimeOutSec)

	otherLiveReplicas := make([]*DataReplica, 0)
	for i := 0; i < len(liveReplicas); i++ {
		replica := partition.Replicas[i]
		if replica.Addr != offlineAddr {
			otherLiveReplicas = append(otherLiveReplicas, replica)
		}
	}

	if len(otherLiveReplicas) < int(partition.ReplicaNum/2) {
		msg = fmt.Sprintf(msg+" err:%v  liveReplicas:%v ", cannotBeOffLineErr, len(liveReplicas))
		log.LogError(msg)
		err = fmt.Errorf(msg)
	}

	return
}

func (partition *DataPartition) generatorOffLineLog(offlineAddr string) (msg string) {
	msg = fmt.Sprintf("action[generatorOffLineLog],data partition:%v  offlineaddr:%v  ",
		partition.PartitionID, offlineAddr)
	replicas := partition.getAvailableDataReplicas()
	for i := 0; i < len(replicas); i++ {
		replica := replicas[i]
		msg += fmt.Sprintf(" addr:%v  dataReplicaStatus:%v  FileCount :%v ", replica.Addr,
			replica.Status, replica.FileCount)
	}
	log.LogWarn(msg)

	return
}

// get all the valid replicas of the given data partition
func (partition *DataPartition) getAvailableDataReplicas() (replicas []*DataReplica) {
	replicas = make([]*DataReplica, 0)
	for i := 0; i < len(partition.Replicas); i++ {
		replica := partition.Replicas[i]

		// the node reports heartbeat normally and the node is available
		if replica.isLocationAvailable() == true && partition.isInPersistenceHosts(replica.Addr) == true {
			replicas = append(replicas, replica)
		}
	}

	return
}

// Remove the replica address from the memory.
func (partition *DataPartition) removeReplicaByAddr(addr string) {
	delIndex := -1
	var replica *DataReplica
	for i := 0; i < len(partition.Replicas); i++ {
		replica = partition.Replicas[i]
		if replica.Addr == addr {
			delIndex = i
			break
		}
	}

	msg := fmt.Sprintf("action[removeReplicaByAddr],data partition:%v  on Node:%v  OffLine,the node is in replicas:%v", partition.PartitionID, addr, replica != nil)
	log.LogDebug(msg)
	if delIndex == -1 {
		return
	}
	partition.FileInCoreMap = make(map[string]*FileInCore, 0)
	partition.deleteReplicaByIndex(delIndex)
	partition.modifyTime = time.Now().Unix()

	return
}

func (partition *DataPartition) deleteReplicaByIndex(index int) {
	var replicaAddrs []string
	for _, replica := range partition.Replicas {
		replicaAddrs = append(replicaAddrs, replica.Addr)
	}
	msg := fmt.Sprintf("deleteReplicaByIndex replica:%v  index:%v  locations :%v ", partition.PartitionID, index, replicaAddrs)
	log.LogInfo(msg)
	replicasAfter := partition.Replicas[index+1:]
	partition.Replicas = partition.Replicas[:index]
	partition.Replicas = append(partition.Replicas, replicasAfter...)
}

func (partition *DataPartition) createLoadTasks() (tasks []*proto.AdminTask) {

	partition.Lock()
	defer partition.Unlock()
	for _, addr := range partition.Hosts {
		replica, err := partition.getReplica(addr)
		if err != nil || replica.isLive(defaultDataPartitionTimeOutSec) == false {
			continue
		}
		replica.LoadPartitionIsResponse = false
		tasks = append(tasks, partition.createLoadTask(addr))
	}
	partition.LastLoadTime = time.Now().Unix()
	return
}

func (partition *DataPartition) createLoadTask(addr string) (task *proto.AdminTask) {
	task = proto.NewAdminTask(proto.OpLoadDataPartition, addr, newLoadDataPartitionMetricRequest(partition.PartitionID))
	partition.resetTaskID(task)
	return
}

func (partition *DataPartition) getReplica(addr string) (replica *DataReplica, err error) {
	for index := 0; index < len(partition.Replicas); index++ {
		replica = partition.Replicas[index]
		if replica.Addr == addr {
			return
		}
	}
	log.LogErrorf("action[getReplica],partitionID:%v,locations:%v,err:%v",
		partition.PartitionID, addr, dataReplicaNotFound(addr))
	return nil, errors.Annotatef(dataReplicaNotFound(addr), "%v not found", addr)
}

func (partition *DataPartition) convertToDataPartitionResponse() (dpr *DataPartitionResponse) {
	dpr = new(DataPartitionResponse)
	partition.Lock()
	defer partition.Unlock()
	dpr.PartitionID = partition.PartitionID
	dpr.Status = partition.Status
	dpr.ReplicaNum = partition.ReplicaNum
	dpr.Hosts = make([]string, len(partition.Hosts))
	copy(dpr.Hosts, partition.Hosts)
	dpr.RandomWrite = partition.RandomWrite
	dpr.LeaderAddr = partition.getLeaderAddr()
	return
}

func (partition *DataPartition) getLeaderAddr() (leaderAddr string) {
	for _, replica := range partition.Replicas {
		if replica.IsLeader {
			return replica.Addr
		}
	}
	return
}

func (partition *DataPartition) checkLoadResponse(timeOutSec int64) (isResponse bool) {
	partition.RLock()
	defer partition.RUnlock()
	for _, addr := range partition.Hosts {
		replica, err := partition.getReplica(addr)
		if err != nil {
			return
		}
		timePassed := time.Now().Unix() - partition.LastLoadTime
		if replica.LoadPartitionIsResponse == false && timePassed > loadDataPartitionWaitTime {
			msg := fmt.Sprintf("action[checkLoadResponse], partitionID:%v on Node:%v no response, spent time %v s",
				partition.PartitionID, addr, timePassed)
			log.LogWarn(msg)
			return
		}
		if replica.isLive(timeOutSec) == false || replica.LoadPartitionIsResponse == false {
			return
		}
	}
	isResponse = true

	return
}

func (partition *DataPartition) getReplicaByIndex(index uint8) (replica *DataReplica) {
	return partition.Replicas[int(index)]
}

func (partition *DataPartition) getFileCount() {
	var msg string
	needDelFiles := make([]string, 0)
	partition.Lock()
	defer partition.Unlock()
	for _, replica := range partition.Replicas {
		replica.FileCount = 0
	}
	for _, fc := range partition.FileInCoreMap {
		if len(fc.Metas) == 0 {
			needDelFiles = append(needDelFiles, fc.Name)
		}
		for _, vfNode := range fc.Metas {
			replica := partition.getReplicaByIndex(vfNode.locIndex)
			replica.FileCount++
		}
	}

	for _, vfName := range needDelFiles {
		delete(partition.FileInCoreMap, vfName)
	}

	for _, replica := range partition.Replicas {
		msg = fmt.Sprintf(getDataReplicaFileCountInfo+"partitionID:%v  replicaAddr:%v  FileCount:%v  "+
			"NodeIsActive:%v  replicaIsActive:%v  .replicaStatusOnNode:%v ", partition.PartitionID, replica.Addr, replica.FileCount,
			replica.getReplicaNode().isActive, replica.isActive(defaultDataPartitionTimeOutSec), replica.Status)
		log.LogInfo(msg)
	}

}

func (partition *DataPartition) releaseDataPartition() {
	partition.Lock()
	defer partition.Unlock()
	liveReplicas := partition.getLiveReplicasByPersistenceHosts(defaultDataPartitionTimeOutSec)
	for _, replica := range liveReplicas {
		replica.LoadPartitionIsResponse = false
	}
	for name, fc := range partition.FileInCoreMap {
		fc.Metas = nil
		delete(partition.FileInCoreMap, name)
	}
	partition.FileInCoreMap = make(map[string]*FileInCore, 0)
	for name, fileMissReplicaTime := range partition.FileMissReplica {
		if time.Now().Unix()-fileMissReplicaTime > 2*loadDataPartitionPeriod {
			delete(partition.FileMissReplica, name)
		}
	}

}

func (partition *DataPartition) isInReplicas(host string) (replica *DataReplica, ok bool) {
	// using loop instead of map to save the memory
	for _, replica = range partition.Replicas {
		if replica.Addr == host {
			ok = true
			break
		}
	}
	return
}

func (partition *DataPartition) checkReplicaNum(c *Cluster, volName string) {
	partition.RLock()
	defer partition.RUnlock()
	if int(partition.ReplicaNum) != len(partition.Hosts) {
		msg := fmt.Sprintf("FIX DataPartition replicaNum,clusterID[%v] volName[%v] partitionID:%v orgReplicaNum:%v",
			c.Name, volName, partition.PartitionID, partition.ReplicaNum)
		Warn(c.Name, msg)
	}
}

func (partition *DataPartition) hostsToString() (hosts string) {
	return strings.Join(partition.Hosts, underlineSeparator)
}

func (partition *DataPartition) setToNormal() {
	partition.Lock()
	defer partition.Unlock()
	partition.isRecover = false
}

func (partition *DataPartition) setStatus(status int8) {
	partition.Lock()
	defer partition.Unlock()
	partition.Status = status
}

func (partition *DataPartition) isInPersistenceHosts(addr string) (ok bool) {
	for _, host := range partition.Hosts {
		if host == addr {
			ok = true
			break
		}
	}
	return
}

func (partition *DataPartition) getLiveReplicas(timeOutSec int64) (replicas []*DataReplica) {
	replicas = make([]*DataReplica, 0)
	for i := 0; i < len(partition.Replicas); i++ {
		replica := partition.Replicas[i]
		if replica.isLive(timeOutSec) == true && partition.isInPersistenceHosts(replica.Addr) == true {
			replicas = append(replicas, replica)
		}
	}

	return
}

// get all the live replicas from the persistent hosts
func (partition *DataPartition) getLiveReplicasByPersistenceHosts(timeOutSec int64) (replicas []*DataReplica) {
	replicas = make([]*DataReplica, 0)
	for _, host := range partition.Hosts {
		replica, ok := partition.isInReplicas(host)
		if !ok {
			continue
		}
		if replica.isLive(timeOutSec) == true {
			replicas = append(replicas, replica)
		}
	}

	return
}

func (partition *DataPartition) checkAndRemoveMissReplica(addr string) {
	if _, ok := partition.MissingNodes[addr]; ok {
		delete(partition.MissingNodes, addr)
	}
}

func (partition *DataPartition) loadFile(dataNode *DataNode, resp *proto.LoadDataPartitionResponse) {
	partition.Lock()
	defer partition.Unlock()

	index, err := partition.getReplicaIndex(dataNode.Addr)
	if err != nil {
		msg := fmt.Sprintf("loadFile partitionID:%v  on Node:%v  don't report :%v ", partition.PartitionID, dataNode.Addr, err)
		log.LogWarn(msg)
		return
	}
	replica := partition.Replicas[index]
	for _, dpf := range resp.PartitionSnapshot {
		if dpf == nil {
			continue
		}
		fc, ok := partition.FileInCoreMap[dpf.Name]
		if !ok {
			fc = newFileInCore(dpf.Name)
			partition.FileInCoreMap[dpf.Name] = fc
		}
		fc.updateFileInCore(partition.PartitionID, dpf, replica, index)
	}
	replica.LoadPartitionIsResponse = true
}

func (partition *DataPartition) getReplicaIndex(addr string) (index int, err error) {
	for index = 0; index < len(partition.Replicas); index++ {
		replica := partition.Replicas[index]
		if replica.Addr == addr {
			return
		}
	}
	log.LogErrorf("action[getReplicaIndex],partitionID:%v,location:%v,err:%v",
		partition.PartitionID, addr, dataReplicaNotFound(addr))
	return -1, errors.Annotatef(dataReplicaNotFound(addr), "%v not found ", addr)
}

func (partition *DataPartition) updateForOffline(offlineAddr, newAddr, volName string, newPeers []proto.Peer, c *Cluster) (err error) {
	orgHosts := make([]string, len(partition.Hosts))
	copy(orgHosts, partition.Hosts)
	oldPeers := make([]proto.Peer, len(partition.Peers))
	copy(oldPeers, partition.Peers)
	newHosts := make([]string, 0)
	for index, addr := range partition.Hosts {
		if addr == offlineAddr {
			after := partition.Hosts[index+1:]
			newHosts = partition.Hosts[:index]
			newHosts = append(newHosts, after...)
			break
		}
	}
	newHosts = append(newHosts, newAddr)
	partition.Hosts = newHosts
	partition.Peers = newPeers
	if err = c.syncUpdateDataPartition(partition); err != nil {
		partition.Hosts = orgHosts
		partition.Peers = oldPeers
		return errors.Annotatef(err, "update partition[%v] failed", partition.PartitionID)
	}
	msg := fmt.Sprintf("action[updateForOffline]  partitionID:%v offlineAddr:%v newAddr:%v"+
		"oldHosts:%v newHosts:%v,oldPees[%v],newPeers[%v]",
		partition.PartitionID, offlineAddr, newAddr, orgHosts, partition.Hosts, oldPeers, newPeers)
	log.LogInfo(msg)
	return
}

func (partition *DataPartition) updateMetric(vr *proto.PartitionReport, dataNode *DataNode) {

	if !partition.isInPersistenceHosts(dataNode.Addr) {
		return
	}
	partition.Lock()
	defer partition.Unlock()
	replica, err := partition.getReplica(dataNode.Addr)
	if err != nil {
		replica = newDataReplica(dataNode)
		partition.addMember(replica)
	}
	partition.total = vr.Total
	partition.used = vr.Used
	replica.Status = int8(vr.PartitionStatus)
	replica.Total = vr.Total
	replica.Used = vr.Used
	replica.FileCount = uint32(vr.ExtentCount)
	replica.setAlive()
	replica.IsLeader = vr.IsLeader
	replica.NeedCompare = vr.NeedCompare
	replica.DiskPath = vr.DiskPath
	partition.checkAndRemoveMissReplica(dataNode.Addr)
}

func (partition *DataPartition) toJSON() (body []byte, err error) {
	partition.RLock()
	defer partition.RUnlock()
	return json.Marshal(partition)
}

func (partition *DataPartition) getMaxUsedSpace() uint64 {
	partition.Lock()
	defer partition.Unlock()
	for _, replica := range partition.Replicas {
		if replica.Used > partition.used {
			partition.used = replica.Used
		}
	}
	return partition.used
}

func (partition *DataPartition) postProcessingDataPartitionCreation(nodeAddr string, c *Cluster) (err error) {
	dataNode, err := c.dataNode(nodeAddr)
	if err != nil {
		return err
	}
	replica := newDataReplica(dataNode)
	replica.Status = proto.ReadWrite
	partition.addMember(replica)
	partition.checkAndRemoveMissReplica(replica.Addr)
	return
}

// Check if the replica's size is aligned or not.
func (partition *DataPartition) isReplicaSizeAligned() bool {
	if len(partition.Replicas) == 0 {
		return true
	}
	used := partition.Replicas[0].Used

	var diff float64
	for _, replica := range partition.Replicas {

		// TODO we should use a variable to buffer the result of math.Abs(float64(replica.Used)-float64(used))
		if math.Abs(float64(replica.Used)-float64(used)) > diff {
			diff = math.Abs(float64(replica.Used) - float64(used))
		}
	}
	if diff < float64(util.GB) {
		return true
	}
	return false
}

// Check if it makes sense to compare the CRC.
// Note that if loading the data into a data node is not finished, then there is no need to check the CRC.
func (partition *DataPartition) needsToCompareCRC() (needCompare bool) {
	partition.Lock()
	defer partition.Unlock()
	if partition.isRecover {
		return false
	}
	needCompare = true
	for _, replica := range partition.Replicas {
		if !replica.NeedCompare {
			needCompare = false
			break
		}
	}
	return
}<|MERGE_RESOLUTION|>--- conflicted
+++ resolved
@@ -1,4 +1,4 @@
-// Copyright 2018 The CFS Authors.
+// Copyright 2018 The Container File System Authors.
 //
 // Licensed under the Apache License, Version 2.0 (the "License");
 // you may not use this file except in compliance with the License.
@@ -39,18 +39,6 @@
 	Hosts []string  // host addresses
 	Peers []proto.Peer
 	sync.RWMutex
-<<<<<<< HEAD
-	total           uint64
-	used            uint64
-	MissNodes       map[string]int64
-	VolName         string
-	VolID           uint64
-	modifyTime      int64
-	createTime      int64
-	RandomWrite     bool
-	FileInCoreMap   map[string]*FileInCore
-	FileMissReplica map[string]int64
-=======
 	total         uint64
 	used          uint64
 	MissingNodes  map[string]int64
@@ -60,7 +48,7 @@
 	createTime    int64
 	RandomWrite   bool
 	FileInCoreMap map[string]*FileInCore
->>>>>>> 94ca6a64
+	FileMissReplica map[string]int64
 }
 
 func newDataPartition(ID uint64, replicaNum uint8, volName string, volID uint64, randomWrite bool) (partition *DataPartition) {
@@ -71,12 +59,9 @@
 	partition.Peers = make([]proto.Peer, 0)
 	partition.Replicas = make([]*DataReplica, 0)
 	partition.FileInCoreMap = make(map[string]*FileInCore, 0)
-<<<<<<< HEAD
 	partition.FileMissReplica = make(map[string]int64)
-	partition.MissNodes = make(map[string]int64)
-=======
 	partition.MissingNodes = make(map[string]int64)
->>>>>>> 94ca6a64
+
 	partition.Status = proto.ReadOnly
 	partition.VolName = volName
 	partition.VolID = volID
@@ -363,7 +348,7 @@
 	}
 	partition.FileInCoreMap = make(map[string]*FileInCore, 0)
 	for name, fileMissReplicaTime := range partition.FileMissReplica {
-		if time.Now().Unix()-fileMissReplicaTime > 2*loadDataPartitionPeriod {
+		if time.Now().Unix()-fileMissReplicaTime > 2*intervalToLoadDataPartition {
 			delete(partition.FileMissReplica, name)
 		}
 	}
