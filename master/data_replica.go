--- conflicted
+++ resolved
@@ -19,25 +19,6 @@
 	"time"
 )
 
-<<<<<<< HEAD
-/* TODO rename the file as data_partition_replica.go? */
-
-// DataReplica represents the replica of a data partition
-// TODO rename to DataPartitionReplica?
-type DataReplica struct {
-	Addr                    string
-	dataNode                *DataNode
-	ReportTime              int64
-	FileCount               uint32
-	loc                     uint8
-	Status                  int8
-	LoadPartitionIsResponse bool // TODO what is LoadPartitionIsResponse?
-	Total                   uint64 `json:"TotalSize"`
-	Used                    uint64 `json:"UsedSize"`
-	IsLeader                bool
-	NeedsToCompare          bool
-	DiskPath                string
-=======
 // DataReplica represents the replica of a data partition
 type DataReplica struct {
 	Addr            string
@@ -52,7 +33,6 @@
 	IsLeader        bool
 	NeedsToCompare  bool
 	DiskPath        string
->>>>>>> 89190196
 }
 
 func newDataReplica(dataNode *DataNode) (replica *DataReplica) {
@@ -67,13 +47,8 @@
 	replica.ReportTime = time.Now().Unix()
 }
 
-<<<<<<< HEAD
-func (replica *DataReplica) isMissing(missSec int64) (isMissing bool) {
-	if time.Now().Unix()-replica.ReportTime > missSec {
-=======
 func (replica *DataReplica) isMissing(interval int64) (isMissing bool) {
 	if time.Now().Unix() - replica.ReportTime > interval {
->>>>>>> 89190196
 		isMissing = true
 	}
 	return
@@ -97,11 +72,7 @@
 }
 
 // check if the replica's location is available
-<<<<<<< HEAD
-func (replica *DataReplica) isLocationAvailable() (avail bool) {
-=======
 func (replica *DataReplica) isLocationAvailable() (isAvailable bool) {
->>>>>>> 89190196
 	dataNode := replica.getReplicaNode()
 	dataNode.Lock()
 	defer dataNode.Unlock()
