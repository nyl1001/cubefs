--- conflicted
+++ resolved
@@ -45,11 +45,7 @@
 	End          uint64
 	MaxNodeID    uint64
 	Replicas     []*MetaReplica
-<<<<<<< HEAD
-	ReplicaNum   uint8 // TODO is this necessary ?
-=======
 	ReplicaNum   uint8
->>>>>>> 89190196
 	Status       int8
 	volID        uint64
 	volName      string
@@ -131,27 +127,16 @@
 	return
 }
 
-<<<<<<< HEAD
-func (mp *MetaPartition) updateInodeIDUpperBoundForAllReplicas() {
-=======
 func (mp *MetaPartition) updateInodeIDRangeForAllReplicas() {
->>>>>>> 89190196
 	for _, mr := range mp.Replicas {
 		mr.end = mp.End
 	}
 }
 
-<<<<<<< HEAD
-func (mp *MetaPartition) updateInodeIDUpperBound(c *Cluster, end uint64) {
-	// overflow
-	if end > (defaultMaxMetaPartitionInodeID - defaultMetaPartitionInodeIDStep) {
-		log.LogWarnf("action[updateInodeIDUpperBound] clusterID[%v] partitionID[%v] nextStart[%v] "+
-=======
 func (mp *MetaPartition) updateInodeIDRange(c *Cluster, end uint64) {
 	// overflow
 	if end > (defaultMaxMetaPartitionInodeID - defaultMetaPartitionInodeIDStep) {
 		log.LogWarnf("action[updateInodeIDRange] clusterID[%v] partitionID[%v] nextStart[%v] "+
->>>>>>> 89190196
 			"to prevent overflow ,not update end", c.Name, mp.PartitionID, end)
 		return
 	}
@@ -170,20 +155,6 @@
 		mp.End = oldEnd
 		goto errHandler
 	}
-<<<<<<< HEAD
-	mp.updateInodeIDUpperBoundForAllReplicas()
-	tasks = append(tasks, t)
-	c.addMetaNodeTasks(tasks)
-	if err = c.createMetaPartition(mp.volName, mp.End+1, defaultMaxMetaPartitionInodeID); err != nil {
-		Warn(c.Name, fmt.Sprintf("action[updateInodeIDUpperBound] clusterID[%v] partitionID[%v] create meta partition err[%v]",
-			c.Name, mp.PartitionID, err))
-		goto errHandler
-	}
-	log.LogWarnf("action[updateInodeIDUpperBound] partitionID[%v] end[%v] success", mp.PartitionID, mp.End)
-	return
-errHandler:
-	log.LogErrorf("action[updateInodeIDUpperBound] partitionID[%v] err[%v]", mp.PartitionID, err)
-=======
 	mp.updateInodeIDRangeForAllReplicas()
 	tasks = append(tasks, t)
 	c.addMetaNodeTasks(tasks)
@@ -196,7 +167,6 @@
 	return
 errHandler:
 	log.LogErrorf("action[updateInodeIDRange] partitionID[%v] err[%v]", mp.PartitionID, err)
->>>>>>> 89190196
 	return
 }
 
@@ -341,13 +311,8 @@
 }
 
 func (mp *MetaPartition) canBeOffline(nodeAddr string, replicaNum int) (err error) {
-<<<<<<< HEAD
-	liveReplicas := mp.getLiveReplica()
-	if !mp.hasMajorityReplicas(len(liveReplicas), replicaNum) {
-=======
 	liveReplicas := mp.getLiveReplicas()
 	if len(liveReplicas) < int(mp.ReplicaNum/2+1) {
->>>>>>> 89190196
 		err = noEnoughReplicaErr
 		return
 	}
@@ -359,14 +324,6 @@
 	return
 }
 
-<<<<<<< HEAD
-// TODO inline?
-func (mp *MetaPartition) hasMajorityReplicas(liveReplicas int, replicaNum int) bool {
-	return liveReplicas >= int(mp.ReplicaNum/2+1)
-}
-
-=======
->>>>>>> 89190196
 func (mp *MetaPartition) getLiveReplicasAddr(liveReplicas []*MetaReplica) (addrs []string) {
 	addrs = make([]string, 0)
 	for _, mr := range liveReplicas {
@@ -413,10 +370,6 @@
 	return liveAddrs
 }
 
-<<<<<<< HEAD
-// TODO is this wrapper necessary?
-=======
->>>>>>> 89190196
 func (mp *MetaPartition) isMissingReplica(addr string) bool {
 	return !contains(mp.getActiveAddrs(), addr)
 }
@@ -433,21 +386,12 @@
 	return false
 }
 
-<<<<<<< HEAD
-func (mp *MetaPartition) reportMissingReplicas(clusterID string, partitionMissSec, warnInterval int64) {
-	mp.Lock()
-	defer mp.Unlock()
-	for _, replica := range mp.Replicas {
-		// reduce the alarm  frequency
-		if contains(mp.Hosts, replica.Addr) && replica.isMissing() && mp.shouldReportMissingReplica(replica.Addr, warnInterval) {
-=======
 func (mp *MetaPartition) reportMissingReplicas(clusterID string, seconds, interval int64) {
 	mp.Lock()
 	defer mp.Unlock()
 	for _, replica := range mp.Replicas {
 		// reduce the alarm frequency
 		if contains(mp.Hosts, replica.Addr) && replica.isMissing() && mp.shouldReportMissingReplica(replica.Addr, interval) {
->>>>>>> 89190196
 			metaNode := replica.metaNode
 			var (
 				lastReportTime time.Time
@@ -465,11 +409,7 @@
 	}
 
 	for _, addr := range mp.Hosts {
-<<<<<<< HEAD
-		if mp.isMissingReplica(addr) && mp.shouldReportMissingReplica(addr, warnInterval) {
-=======
 		if mp.isMissingReplica(addr) && mp.shouldReportMissingReplica(addr, interval) {
->>>>>>> 89190196
 			msg := fmt.Sprintf("action[reportMissingReplicas],clusterID[%v] volName[%v] partition:%v  on Node:%v  "+
 				"miss time  > %v ",
 				clusterID, mp.volName, mp.PartitionID, addr, defaultMetaPartitionTimeOutSec)
@@ -543,11 +483,7 @@
 }
 
 func (mp *MetaPartition) createTaskToUpdateMetaReplica(clusterID string, partitionID uint64, end uint64) (t *proto.AdminTask) {
-<<<<<<< HEAD
-	mr, err := mp.getLeaderMetaReplica()
-=======
 	mr, err := mp.getMetaReplicaLeader()
->>>>>>> 89190196
 	if err != nil {
 		msg := fmt.Sprintf("action[createTaskToUpdateMetaReplica] clusterID[%v] meta partition %v no leader",
 			clusterID, mp.PartitionID)
