--- conflicted
+++ resolved
@@ -132,18 +132,13 @@
 	mw.partitions = make(map[uint64]*MetaPartition)
 	mw.ranges = btree.New(32)
 	mw.rwPartitions = make([]*MetaPartition, 0)
-<<<<<<< HEAD
 	if err = mw.updateClusterInfo(); err != nil {
 		return nil, err
 	}
 	if err = mw.updateVolStatInfo(); err != nil {
 		return nil, err
 	}
-=======
 	mw.tokenKey = opt.TokenKey
-
-	_ = mw.updateClusterInfo()
->>>>>>> 3671ddda
 
 	limit := MaxMountRetryLimit
 retry:
